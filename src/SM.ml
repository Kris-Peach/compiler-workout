open GT       
open Language
       
(* The type for the stack machine instructions *)
@type insn =
(* binary operator                 *) | BINOP of string
(* put a constant on the stack     *) | CONST of int                 
(* read to stack                   *) | READ
(* write from stack                *) | WRITE
(* load a variable to the stack    *) | LD    of string
(* store a variable from the stack *) | ST    of string
(* a label                         *) | LABEL of string
(* unconditional jump              *) | JMP   of string                                                                                                                
(* conditional jump                *) | CJMP  of string * string
(* begins procedure definition     *) | BEGIN of string list * string list
(* end procedure definition        *) | END
(* calls a procedure               *) | CALL  of string with show
                                                   
(* The type for the stack machine program *)                                                               
type prg = insn list
                            
(* The type for the stack machine configuration: control stack, stack and configuration from statement
   interpreter
 *)
type config = (prg * State.t) list * int list * Expr.config

(* Stack machine interpreter

     val eval : env -> config -> prg -> config

   Takes an environment, a configuration and a program, and returns a configuration as a result. The
   environment is used to locate a label to jump to (via method env#labeled <label_name>)
<<<<<<< HEAD
*)                         
let rec eval env conf prog =
        match prog with
        | [] -> conf
        |inst::tail -> (
                match conf, inst with
                | (cstack, y::x::stack, tm_conf), BINOP operation -> 
                        let value = Language.Expr.binop operation x y in
                        eval env (cstack, value::stack, tm_conf) tail
                | (cstack, stack, tm_conf), CONST value ->
                        eval env (cstack, value::stack, tm_conf) tail
		| (cstack, stack, (st, z::input, output)), READ -> 
                        eval env (cstack, z::stack, (st, input, output)) tail
                | (cstack, z::stack, (st, input, output)), WRITE -> 
                        eval env (cstack, stack, (st, input, output @ [z])) tail
		| (cstack, stack, (st, input, output)), LD x -> 
                        let value = State.eval st x in
                        eval env (cstack, value::stack, (st, input, output)) tail
                | (cstack, z::stack, (st, input, output)), ST x -> 
			let stt = State.update x z st in
                        eval env (cstack, stack, (stt, input, output)) tail
                | conf, LABEL label -> eval env conf tail
                | conf, JMP label -> eval env conf (env#labeled label)
                | (cstack, z::stack, tm_conf), CJMP (suf, label) -> (
                        match suf with
                        | "z" -> if z == 0 then eval env (cstack, stack, tm_conf) (env#labeled label)
                                 else eval env (cstack, stack, tm_conf) tail
                        | "nz" -> if z <> 0 then eval env (cstack, stack, tm_conf) (env#labeled label)
                                  else eval env (cstack, stack, tm_conf) tail
                        | _ -> failwith("Undefined suffix!")
                )
                | (cstack, stack, (st, input, output)), CALL name -> eval env ((tail, st)::cstack, stack,(st, input, output)) (env#labeled name)
                | (cstack, stack, (st, input, output)), BEGIN (args, locals) -> 
                        let rec associate st args stack =
                                match args, stack with
                                | arg::args', z::stack' ->
                                       let st', stack'' = associate st args' stack' in
                                       (State.update arg z st', stack'')
                                | [], stack' -> (st, stack') in
                        let st', stack' = associate (State.enter st (args @ locals)) args stack in
                        eval env (cstack, stack',(st',input, output)) tail	
                | (cstack, stack, (st, input, output)), END -> (
                        match cstack with
                        | (tail', st')::cstack' -> 
                               eval env (cstack', stack, (State.leave st st', input, output)) tail'
                        | [] -> conf
                )
                
        )
=======
*)                                                  
let rec eval env ((cstack, stack, ((st, i, o) as c)) as conf) prg = failwith "Not implemented"

>>>>>>> 790661a5
(* Top-level evaluation

     val run : prg -> int list -> int list

   Takes a program, an input stream, and returns an output stream this program calculates
*)
let run p i =
  (*print_prg p;*)
  let module M = Map.Make (String) in
  let rec make_map m = function
  | []              -> m
  | (LABEL l) :: tl -> make_map (M.add l tl m) tl
  | _ :: tl         -> make_map m tl
  in
  let m = make_map M.empty p in
  let (_, _, (_, _, o)) = eval (object method labeled l = M.find l m end) ([], [], (State.empty, i, [])) p in o

(* Stack machine compiler

     val compile : Language.t -> prg

   Takes a program in the source language and returns an equivalent program for the
   stack machine
*)
let rec compileExpr expr = 
        match expr with
        | Language.Expr.Const c -> [CONST c]
        | Language.Expr.Var x -> [LD x]
        | Language.Expr.Binop (operation, left_op, right_op) -> compileExpr left_op @ compileExpr right_op @ [BINOP operation]


let rec compileControl st env = 
        match st with
        | Language.Stmt.Assign (x, expr) -> compileExpr expr @ [ST x], env
        | Language.Stmt.Read x -> [READ; ST x], env
        | Language.Stmt.Write expr -> compileExpr expr @ [WRITE], env
        | Language.Stmt.Seq (frts_stmt, scnd_stmt) -> 
                let frts_stmt, env = compileControl frts_stmt env in
                let scnd_stmt, env = compileControl scnd_stmt env in
                 frts_stmt @ scnd_stmt, env
        | Language.Stmt.Skip -> [], env
        | Language.Stmt.If (expr, frts_stmt, scnd_stmt) ->
                let label_else, env = env#generate in
                let label_fi, env = env#generate in
                let fr_compile, env = compileControl frts_stmt env in
		let sc_compile, env = compileControl scnd_stmt env in
                compileExpr expr @ [CJMP ("z", label_else)] @ fr_compile @ [JMP label_fi; LABEL label_else] @ sc_compile @ [LABEL label_fi], env
        | Language.Stmt.While (expr, st) ->
                let label_check, env = env#generate in
                let label_loop, env = env#generate in
                let while_body, env = compileControl st env in
                [JMP label_check; LABEL label_loop] @ while_body @ [LABEL label_check] @ compileExpr expr @ [CJMP ("nz", label_loop)], env
        | Language.Stmt.Repeat (expr, st) ->(
                let label_loop, env = env#generate in
                let repeat_body, env = compileControl st env in
                [LABEL label_loop] @ repeat_body @ compileExpr expr @ [CJMP ("z", label_loop)]), env
        | Language.Stmt.Call (name, args) -> List.concat (List.map compileExpr (List.rev args)) @ [CALL name], env

let compile (defs, stmt) = 
        let env = object
        val count_label = 0
        method generate = "LABEL_" ^ string_of_int count_label, {< count_label = count_label + 1 >}
        end in
        let prg, env = compileControl stmt env in
        let rec compile_defs env defs =
                match defs with
                | (name, (args, locals, body))::defs' ->
                    let body_defs, env = compile_defs env defs' in
                    let compile_body, env = compileControl body env in
                    [LABEL name; BEGIN (args, locals)] @ compile_body @ [END] @ body_defs, env
                | [] -> [], env in
        let cdefs, _ = compile_defs env defs in
        prg @ [END] @ cdefs
    
<|MERGE_RESOLUTION|>--- conflicted
+++ resolved
@@ -30,7 +30,6 @@
 
    Takes an environment, a configuration and a program, and returns a configuration as a result. The
    environment is used to locate a label to jump to (via method env#labeled <label_name>)
-<<<<<<< HEAD
 *)                         
 let rec eval env conf prog =
         match prog with
@@ -80,11 +79,6 @@
                 )
                 
         )
-=======
-*)                                                  
-let rec eval env ((cstack, stack, ((st, i, o) as c)) as conf) prg = failwith "Not implemented"
-
->>>>>>> 790661a5
 (* Top-level evaluation
 
      val run : prg -> int list -> int list
