--- conflicted
+++ resolved
@@ -35,6 +35,10 @@
     let of_int    n = Int    n
     let of_string s = String s
     let of_array  a = Array  a
+
+    let tag_of = function
+    | Sexp (t, _) -> t
+    | _ -> failwith "symbolic expression expected"
 
     let update_string s i x = String.init (String.length s) (fun j -> if j = i then x else s.[j])
     let update_array  a i x = list_init   (List.length a)   (fun j -> if j = i then x else List.nth a j)
@@ -167,7 +171,6 @@
        which takes an environment (of the same type), a name of the function, a list of actual parameters and a configuration, 
        an returns a pair: the return value for the call and the resulting configuration
     *)                                                       
-<<<<<<< HEAD
     let int2bool x = x !=0
     let bool2int x = if x then 1 else 0
 
@@ -221,59 +224,25 @@
           env#definition env name (List.rev v_args) conf'
         )
           
-=======
-    let to_func op =
-      let bti   = function true -> 1 | _ -> 0 in
-      let itb b = b <> 0 in
-      let (|>) f g   = fun x y -> f (g x y) in
-      match op with
-      | "+"  -> (+)
-      | "-"  -> (-)
-      | "*"  -> ( * )
-      | "/"  -> (/)
-      | "%"  -> (mod)
-      | "<"  -> bti |> (< )
-      | "<=" -> bti |> (<=)
-      | ">"  -> bti |> (> )
-      | ">=" -> bti |> (>=)
-      | "==" -> bti |> (= )
-      | "!=" -> bti |> (<>)
-      | "&&" -> fun x y -> bti (itb x && itb y)
-      | "!!" -> fun x y -> bti (itb x || itb y)
-      | _    -> failwith (Printf.sprintf "Unknown binary operator %s" op)    
-    
-    let rec eval env ((st, i, o, r) as conf) expr = failwith "Not implemented"
->>>>>>> dcf275fd
     and eval_list env conf xs =
       let vs, (st, i, o, _) =
         List.fold_left
           (fun (acc, conf) x ->
-<<<<<<< HEAD
              let (_, _, _, Some v) as conf = eval env conf x in
              v::acc, conf
-=======
-            let (_, _, _, Some v) as conf = eval env conf x in
-            v::acc, conf
->>>>>>> dcf275fd
           )
           ([], conf)
           xs
       in
       (st, i, o, List.rev vs)
-<<<<<<< HEAD
 
     let binop_transforming binoplist = List.map (fun op -> ostap($(op)), (fun left_op right_op -> Binop (op, left_op, right_op))) binoplist    
 (* Expression parser. You can use the following terminals:
-=======
-         
-    (* Expression parser. You can use the following terminals:
->>>>>>> dcf275fd
 
          IDENT   --- a non-empty identifier a-zA-Z[a-zA-Z0-9_]* as a string
          DECIMAL --- a decimal constant [0-9]+ as a string                                                                                                                  
     *)
     ostap (                                      
-<<<<<<< HEAD
       parse:
 	  !(Ostap.Util.expr
           (fun x -> x)
@@ -296,9 +265,6 @@
           | "`" t:IDENT args:(-"(" !(Util.list)[parse] -")")? {Sexp (t, match args with None -> [] | Some args -> args)}
           | x:IDENT s: ("(" args: !(Util.list0)[parse] ")" {Call (x, args)} | empty {Var x}) {s}
           | -"(" parse -")"
-=======
-      parse: empty {failwith "Not implemented"}
->>>>>>> dcf275fd
     )
     
   end
@@ -335,12 +301,8 @@
     (* empty statement                  *) | Skip
     (* conditional                      *) | If     of Expr.t * t * t
     (* loop with a pre-condition        *) | While  of Expr.t * t
-<<<<<<< HEAD
-    (* loop with a post-condition       *) | Repeat of Expr.t * t
-=======
     (* loop with a post-condition       *) | Repeat of t * Expr.t
     (* pattern-matching                 *) | Case   of Expr.t * (Pattern.t * t) list
->>>>>>> dcf275fd
     (* return statement                 *) | Return of Expr.t option
     (* call a procedure                 *) | Call   of string * Expr.t list 
     (* leave a scope                    *) | Leave  with show
@@ -352,6 +314,7 @@
        Takes an environment, a configuration and a statement, and returns another configuration. The 
        environment is the same as for expressions
     *)
+
     let update st x v is =
       let rec update a v = function
       | []    -> v           
@@ -364,7 +327,6 @@
       in
       State.update x (match is with [] -> v | _ -> update (State.eval st x) v is) st
 
-<<<<<<< HEAD
     let rec eval env ((st, i, o, r) as conf) k stmt =
         match stmt with
         | Assign (x,ind, expr) -> 
@@ -407,13 +369,6 @@
       call: x:IDENT "(" args:!(Util.list0)[Expr.parse] ")" {Call (x, args)};
       return: "return" e:!(Expr.parse)? {Return e};
       seq: frts_stmt:stmt -";" scnd_stmt:parse {Seq (frts_stmt, scnd_stmt)}
-=======
-    let rec eval env ((st, i, o, r) as conf) k stmt = failwith "Not implemented"
-                                                        
-    (* Statement parser *)
-    ostap (
-      parse: empty {failwith "Not implemented"}
->>>>>>> dcf275fd
     )
       
   end
