(* Opening a library for generic programming (https://github.com/dboulytchev/GT).
   The library provides "@type ..." syntax extension and plugins like show, etc.
*)
open GT

(* Opening a library for combinator-based syntax analysis *)
open Ostap
open Combinators

(* Values *)
module Value =
  struct

    @type t = Int of int | String of string | Array of t list with show

    let to_int = function 
    | Int n -> n 
    | _ -> failwith "int value expected"

    let to_string = function 
    | String s -> s 
    | _ -> failwith "string value expected"

    let to_array = function
    | Array a -> a
    | _       -> failwith "array value expected"

    let of_int    n = Int    n
    let of_string s = String s
    let of_array  a = Array  a

    let update_string s i x = String.init (String.length s) (fun j -> if j = i then x else s.[j])
    let update_array  a i x = List.init   (List.length a)   (fun j -> if j = i then x else List.nth a j)

  end
       
(* States *)
module State =
  struct
                                                                
    (* State: global state, local state, scope variables *)
    type t = {g : string -> Value.t; l : string -> Value.t; scope : string list}

    (* Empty state *)
    let empty =
      let e x = failwith (Printf.sprintf "Undefined variable: %s" x) in
      {g = e; l = e; scope = []}

    (* Update: non-destructively "modifies" the state s by binding the variable x 
       to value v and returns the new state w.r.t. a scope
    *)
    let update x v s =
      let u x v s = fun y -> if x = y then v else s y in
      if List.mem x s.scope then {s with l = u x v s.l} else {s with g = u x v s.g}

    (* Evals a variable in a state w.r.t. a scope *)
    let eval s x = (if List.mem x s.scope then s.l else s.g) x

    (* Creates a new scope, based on a given state *)
    let enter st xs = {empty with g = st.g; scope = xs}

    (* Drops a scope *)
    let leave st st' = {st' with g = st.g}

  end

(* Builtins *)
module Builtin =
  struct

    let eval (st, i, o, _) args = function
    | "read"     -> (match i with z::i' -> (st, i', o, Some (Value.of_int z)) | _ -> failwith "Unexpected end of input")
    | "write"    -> (st, i, o @ [Value.to_int @@ List.hd args], None)
    | "$elem"    -> let [b; j] = args in
                    (st, i, o, let i = Value.to_int j in
                               Some (match b with
                                     | Value.String s -> Value.of_int @@ Char.code s.[i]
                                     | Value.Array  a -> List.nth a i
                               )
                    )         
    | "$length"  -> (st, i, o, Some (Value.of_int (match List.hd args with Value.Array a -> List.length a | Value.String s -> String.length s)))
    | "$array"   -> (st, i, o, Some (Value.of_array args))
    | "isArray"  -> let [a] = args in (st, i, o, Some (Value.of_int @@ match a with Value.Array  _ -> 1 | _ -> 0))
    | "isString" -> let [a] = args in (st, i, o, Some (Value.of_int @@ match a with Value.String _ -> 1 | _ -> 0))                     
       
  end
    
(* Simple expressions: syntax and semantics *)
module Expr =
  struct
    
    (* The type for expressions. Note, in regular OCaml there is no "@type..." 
       notation, it came from GT. 
    *)
    @type t =
    (* integer constant   *) | Const  of int
    (* array              *) | Array  of t list
    (* string             *) | String of string
    (* S-expressions      *) | Sexp   of string * t list
    (* variable           *) | Var    of string
    (* binary operator    *) | Binop  of string * t * t
    (* element extraction *) | Elem   of t * t
    (* length             *) | Length of t 
    (* function call      *) | Call   of string * t list with show

    (* Available binary operators:
        !!                   --- disjunction
        &&                   --- conjunction
        ==, !=, <=, <, >=, > --- comparisons
        +, -                 --- addition, subtraction
        *, /, %              --- multiplication, division, reminder
    *)

    (* The type of configuration: a state, an input stream, an output stream, an optional value *)
    type config = State.t * int list * int list * Value.t option
                                                            
    (* Expression evaluator

          val eval : env -> config -> t -> config


       Takes an environment, a configuration and an expresion, and returns another configuration. The 
       environment supplies the following method

           method definition : env -> string -> int list -> config -> config

       which takes an environment (of the same type), a name of the function, a list of actual parameters and a configuration, 
       an returns resulting configuration
    *)                                                       
<<<<<<< HEAD
    let int2bool x = x !=0
    let bool2int x = if x then 1 else 0

    let binop operation left_op right_op =
	match operation with
        | "+" -> left_op + right_op
        | "-" -> left_op - right_op
        | "*" -> left_op * right_op
        | "/" -> left_op / right_op
        | "%" -> left_op mod right_op
        | "<" -> bool2int (left_op < right_op)
        | ">" -> bool2int (left_op > right_op)
        | "<=" -> bool2int (left_op <= right_op)
        | ">=" -> bool2int (left_op >= right_op)
        | "==" -> bool2int (left_op == right_op)
        | "!=" -> bool2int (left_op != right_op)
        | "&&" -> bool2int (int2bool left_op && int2bool right_op)
        | "!!" -> bool2int (int2bool left_op || int2bool right_op)
        | _ -> failwith "Not implemented yet"
  

    let rec eval env ((st, i, o, r) as conf) expr = 
        match expr with
        | Const c -> (st, i, o, Some c)
        | Var v -> (st, i, o, Some (State.eval st v))
        | Binop (operation, left_expr, right_expr) ->
          let (st', i', o', Some left_op) = eval env conf left_expr in
          let (st'', i'', o'', Some right_op) = eval env (st', i', o', Some left_op) right_expr in
          (st'', i'', o'', Some (binop operation left_op right_op))  
        | Call (name, args) ->
          let rec evalArgs env conf args =
                  match args with
                  | expr::args' ->
                          let (st', i', o', Some eval_arg) as conf' = eval env conf expr in
                          let eval_args', conf' = evalArgs env conf' args' in
                          eval_arg::eval_args', conf'
                  |[] -> [], conf 
          in
          let eval_args, conf' = evalArgs env conf args in
          env#definition env name eval_args conf'

    let binop_transforming binoplist = List.map (fun op -> ostap($(op)), (fun left_op right_op -> Binop (op, left_op, right_op))) binoplist    
(* Expression parser. You can use the following terminals:
=======
    let rec eval env ((st, i, o, r) as conf) expr = failwith "Not implemented"
    and eval_list env conf xs =
      let vs, (st, i, o, _) =
        List.fold_left
          (fun (acc, conf) x ->
             let (_, _, _, Some v) as conf = eval env conf x in
             v::acc, conf
          )
          ([], conf)
          xs
      in
      (st, i, o, List.rev vs)
         
    (* Expression parser. You can use the following terminals:
>>>>>>> e66732ae

         IDENT   --- a non-empty identifier a-zA-Z[a-zA-Z0-9_]* as a string
         DECIMAL --- a decimal constant [0-9]+ as a string                                                                                                                  
    *)
    ostap (                                      
<<<<<<< HEAD
      parse:
	  !(Ostap.Util.expr
          (fun x -> x)
          [|
            `Lefta, binop_transforming ["!!"];
            `Lefta, binop_transforming ["&&"];
            `Nona,  binop_transforming [">="; ">"; "<="; "<"; "=="; "!="];
            `Lefta, binop_transforming ["+"; "-"];
            `Lefta, binop_transforming ["*"; "/"; "%"]
          |]
	
	primary
	);
        primary: x:IDENT {Var x} | c:DECIMAL {Const c} | -"(" parse -")" 
=======
      parse: empty {failwith "Not implemented"}
>>>>>>> e66732ae
    )
    
  end
                    
(* Simple statements: syntax and sematics *)
module Stmt =
  struct

    (* The type for statements *)
    type t =
    (* assignment                       *) | Assign of string * Expr.t list * Expr.t
    (* composition                      *) | Seq    of t * t 
    (* empty statement                  *) | Skip
    (* conditional                      *) | If     of Expr.t * t * t
    (* loop with a pre-condition        *) | While  of Expr.t * t
    (* loop with a post-condition       *) | Repeat of t * Expr.t
    (* return statement                 *) | Return of Expr.t option
    (* call a procedure                 *) | Call   of string * Expr.t list
                                                                    
    (* Statement evaluator

         val eval : env -> config -> t -> config

       Takes an environment, a configuration and a statement, and returns another configuration. The 
       environment is the same as for expressions
    *)
<<<<<<< HEAD
    let rec eval env ((st, i, o, r) as conf) k stmt =
            let pleas first scnd =
                (match scnd with
                | Skip -> first
                | _ -> Seq(first, scnd)) in
        match stmt with
        | Assign (x, expr) -> 
          let (st', i', o', Some v) = Expr.eval env conf expr in
          eval env (State.update x v st', i', o', r) Skip k
        | Read (x) -> eval env (State.update x (List.hd i) st, List.tl i, o, r) Skip k
        | Write (expr) -> 
          let (st', i', o', Some v) = Expr.eval env conf expr in
          eval env (st', i', o @ [v], r) Skip k
        | Seq (frts_stmt, scnd_stmt) -> eval env conf (pleas scnd_stmt k) frts_stmt
        | Skip -> 
          (match k with
          | Skip -> conf
          | _ -> eval env conf Skip k)
        | If (expr, frts_stmt, scnd_stmt) -> 
          let (st', i', o', Some v) = Expr.eval env conf expr in
          eval env conf k (if v <> 0 then frts_stmt else scnd_stmt)
        | While (expr, st) -> eval env conf k (If (expr, Seq (st, While (expr, st)), Skip))
        | Repeat (st, expr) -> eval env conf k (Seq (st, If (expr, Skip, Repeat (st, expr))))
        | Return expr ->
          (match expr with
          | None -> conf
          | Some expr -> Expr.eval env conf expr)
        | Call (f, expr)  -> eval env (Expr.eval env conf (Expr.Call (f, expr))) Skip k;;
                               
    (* Statement parser *)
    ostap (
      parse: seq | stmt;
      stmt: assign | read | write | if_ | while_ | for_ | repeat_ | skip | call;
      assign: x:IDENT -":=" expr:!(Expr.parse) {Assign (x, expr)};
      read: -"read" -"(" x:IDENT -")" {Read x};
      write: -"write" -"("expr:!(Expr.parse) -")" {Write expr};
      if_: "if" expr:!(Expr.parse) "then" st:parse "fi" {If (expr, st, Skip)} 
         | "if" expr:!(Expr.parse) "then" frts_stmt:parse else_elif:else_or_elif "fi" {If (expr, frts_stmt, else_elif)}; else_or_elif: else_ | elif_;
      else_: "else" st:parse {st};
      elif_: "elif" expr:!(Expr.parse) "then" frts_stmt:parse scnd_stmt:else_or_elif {If (expr, frts_stmt, scnd_stmt)};
      while_: "while" expr:!(Expr.parse) "do" st:parse "od" {While (expr, st)};
      for_: "for" init:parse "," expr:!(Expr.parse) "," frts_stmt:parse "do" scnd_stmt:parse "od" {Seq (init, While (expr, Seq(scnd_stmt, frts_stmt)))};
      repeat_: "repeat" st:parse "until" expr:!(Expr.parse) {Repeat (st, expr)};
      skip: "skip" {Skip};
      call: x:IDENT "(" args:!(Util.list0)[Expr.parse] ")" {Call (x, args)};
      seq: frts_stmt:stmt -";" scnd_stmt:parse {Seq (frts_stmt, scnd_stmt)}
=======

    let update st x v is =
      let rec update a v = function
      | []    -> v           
      | i::tl ->
          let i = Value.to_int i in
          (match a with
           | Value.String s when tl = [] -> Value.String (Value.update_string s i (Char.chr @@ Value.to_int v))
           | Value.Array a               -> Value.Array  (Value.update_array  a i (update (List.nth a i) v tl))
          ) 
      in
      State.update x (match is with [] -> v | _ -> update (State.eval st x) v is) st
          
    let rec eval env ((st, i, o, r) as conf) k stmt = failwith "Not implemented"
         
    (* Statement parser *)
    ostap (
      parse: empty {failwith "Not implemented"}
>>>>>>> e66732ae
    )
      
  end

(* Function and procedure definitions *)
module Definition =
  struct

    (* The type for a definition: name, argument list, local variables, body *)
    type t = string * (string list * string list * Stmt.t)

    ostap (
      arg  : IDENT;
      parse: %"fun" name:IDENT "(" args:!(Util.list0 arg) ")"
         locs:(%"local" !(Util.list arg))?
        "{" body:!(Stmt.parse) "}" {
        (name, (args, (match locs with None -> [] | Some l -> l), body))
      }
    )

  end
    
(* The top-level definitions *)

(* The top-level syntax category is a pair of definition list and statement (program body) *)
type t = Definition.t list * Stmt.t    

(* Top-level evaluator

     eval : t -> int list -> int list

   Takes a program and its input stream, and returns the output stream
*)
let eval (defs, body) i =
  let module M = Map.Make (String) in
  let m          = List.fold_left (fun m ((name, _) as def) -> M.add name def m) M.empty defs in  
  let _, _, o, _ =
    Stmt.eval
      (object
<<<<<<< HEAD
         method definition env f args (st, i, o, r) =                                                                      
           let xs, locs, s      =  snd @@ M.find f m in
           let st'              = List.fold_left (fun st (x, a) -> State.update x a st) (State.enter st (xs @ locs)) (List.combine xs args) in
           let st'', i', o', r' = Stmt.eval env (st', i, o, r) Stmt.Skip s in
           (State.leave st'' st, i', o', r')
=======
         method definition env f args ((st, i, o, r) as conf) =
           try
             let xs, locs, s      =  snd @@ M.find f m in
             let st'              = List.fold_left (fun st (x, a) -> State.update x a st) (State.enter st (xs @ locs)) (List.combine xs args) in
             let st'', i', o', r' = Stmt.eval env (st', i, o, r) Stmt.Skip s in
             (State.leave st'' st, i', o', r')
           with Not_found -> Builtin.eval conf args f
>>>>>>> e66732ae
       end)
      (State.empty, i, [], None)
      Stmt.Skip
      body
  in
  o

(* Top-level parser *)
let parse = ostap (!(Definition.parse)* !(Stmt.parse))<|MERGE_RESOLUTION|>--- conflicted
+++ resolved
@@ -116,7 +116,7 @@
                                                             
     (* Expression evaluator
 
-          val eval : env -> config -> t -> config
+          val eval : env -> config -> t -> int * config
 
 
        Takes an environment, a configuration and an expresion, and returns another configuration. The 
@@ -125,9 +125,8 @@
            method definition : env -> string -> int list -> config -> config
 
        which takes an environment (of the same type), a name of the function, a list of actual parameters and a configuration, 
-       an returns resulting configuration
+       an returns a pair: the return value for the call and the resulting configuration
     *)                                                       
-<<<<<<< HEAD
     let int2bool x = x !=0
     let bool2int x = if x then 1 else 0
 
@@ -171,28 +170,11 @@
 
     let binop_transforming binoplist = List.map (fun op -> ostap($(op)), (fun left_op right_op -> Binop (op, left_op, right_op))) binoplist    
 (* Expression parser. You can use the following terminals:
-=======
-    let rec eval env ((st, i, o, r) as conf) expr = failwith "Not implemented"
-    and eval_list env conf xs =
-      let vs, (st, i, o, _) =
-        List.fold_left
-          (fun (acc, conf) x ->
-             let (_, _, _, Some v) as conf = eval env conf x in
-             v::acc, conf
-          )
-          ([], conf)
-          xs
-      in
-      (st, i, o, List.rev vs)
-         
-    (* Expression parser. You can use the following terminals:
->>>>>>> e66732ae
 
          IDENT   --- a non-empty identifier a-zA-Z[a-zA-Z0-9_]* as a string
          DECIMAL --- a decimal constant [0-9]+ as a string                                                                                                                  
     *)
     ostap (                                      
-<<<<<<< HEAD
       parse:
 	  !(Ostap.Util.expr
           (fun x -> x)
@@ -207,9 +189,6 @@
 	primary
 	);
         primary: x:IDENT {Var x} | c:DECIMAL {Const c} | -"(" parse -")" 
-=======
-      parse: empty {failwith "Not implemented"}
->>>>>>> e66732ae
     )
     
   end
@@ -236,7 +215,6 @@
        Takes an environment, a configuration and a statement, and returns another configuration. The 
        environment is the same as for expressions
     *)
-<<<<<<< HEAD
     let rec eval env ((st, i, o, r) as conf) k stmt =
             let pleas first scnd =
                 (match scnd with
@@ -283,26 +261,6 @@
       skip: "skip" {Skip};
       call: x:IDENT "(" args:!(Util.list0)[Expr.parse] ")" {Call (x, args)};
       seq: frts_stmt:stmt -";" scnd_stmt:parse {Seq (frts_stmt, scnd_stmt)}
-=======
-
-    let update st x v is =
-      let rec update a v = function
-      | []    -> v           
-      | i::tl ->
-          let i = Value.to_int i in
-          (match a with
-           | Value.String s when tl = [] -> Value.String (Value.update_string s i (Char.chr @@ Value.to_int v))
-           | Value.Array a               -> Value.Array  (Value.update_array  a i (update (List.nth a i) v tl))
-          ) 
-      in
-      State.update x (match is with [] -> v | _ -> update (State.eval st x) v is) st
-          
-    let rec eval env ((st, i, o, r) as conf) k stmt = failwith "Not implemented"
-         
-    (* Statement parser *)
-    ostap (
-      parse: empty {failwith "Not implemented"}
->>>>>>> e66732ae
     )
       
   end
@@ -342,13 +300,6 @@
   let _, _, o, _ =
     Stmt.eval
       (object
-<<<<<<< HEAD
-         method definition env f args (st, i, o, r) =                                                                      
-           let xs, locs, s      =  snd @@ M.find f m in
-           let st'              = List.fold_left (fun st (x, a) -> State.update x a st) (State.enter st (xs @ locs)) (List.combine xs args) in
-           let st'', i', o', r' = Stmt.eval env (st', i, o, r) Stmt.Skip s in
-           (State.leave st'' st, i', o', r')
-=======
          method definition env f args ((st, i, o, r) as conf) =
            try
              let xs, locs, s      =  snd @@ M.find f m in
@@ -356,7 +307,6 @@
              let st'', i', o', r' = Stmt.eval env (st', i, o, r) Stmt.Skip s in
              (State.leave st'' st, i', o', r')
            with Not_found -> Builtin.eval conf args f
->>>>>>> e66732ae
        end)
       (State.empty, i, [], None)
       Stmt.Skip
