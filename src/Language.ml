(* Opening a library for generic programming (https://github.com/dboulytchev/GT).
   The library provides "@type ..." syntax extension and plugins like show, etc.
*)
open GT

(* Opening a library for combinator-based syntax analysis *)
open Ostap
open Combinators
                         
(* States *)
module State =
  struct
                                                                
    (* State: global state, local state, scope variables *)
    type t = {g : string -> int; l : string -> int; scope : string list}

    (* Empty state *)
<<<<<<< HEAD
    
	
    let empty_info x = failwith (Printf.sprintf "Undefined variable %s" x)
    (* Empty state *)
    let empty = { g = empty_info; l = empty_info; scope = [] }
	
=======
    let empty =
      let e x = failwith (Printf.sprintf "Undefined variable: %s" x) in
      {g = e; l = e; scope = []}
>>>>>>> 790661a5

    (* Update: non-destructively "modifies" the state s by binding the variable x 
       to value v and returns the new state w.r.t. a scope
    *)
<<<<<<< HEAD
     let update x v s =
      let update' f y = if x = y then v else f y in 
      if List.mem x s.scope then { s with l = update' s.l } else { s with g = update' s.g }
                                
    (* Evals a variable in a state w.r.t. a scope *)
	let eval s x = (if List.mem x s.scope then s.l else s.g) x

    (* Creates a new scope, based on a given state *)
    let enter st xs = { g = st.g; l = empty_info; scope = xs }

    (* Drops a scope *)
	let leave st st' = { g = st'.g; l = st.l; scope = st.scope }
=======
    let update x v s =
      let u x v s = fun y -> if x = y then v else s y in
      if List.mem x s.scope then {s with l = u x v s.l} else {s with g = u x v s.g}

    (* Evals a variable in a state w.r.t. a scope *)
    let eval s x = (if List.mem x s.scope then s.l else s.g) x

    (* Creates a new scope, based on a given state *)
    let enter st xs = {empty with g = st.g; scope = xs}

    (* Drops a scope *)
    let leave st st' = {st' with g = st.g}

>>>>>>> 790661a5
  end
    
(* Simple expressions: syntax and semantics *)
module Expr =
  struct
    
    (* The type for expressions. Note, in regular OCaml there is no "@type..." 
       notation, it came from GT. 
    *)
    @type t =
    (* integer constant *) | Const of int
    (* variable         *) | Var   of string
    (* binary operator  *) | Binop of string * t * t
    (* function call    *) | Call  of string * t list with show

    (* Available binary operators:
        !!                   --- disjunction
        &&                   --- conjunction
        ==, !=, <=, <, >=, > --- comparisons
        +, -                 --- addition, subtraction
        *, /, %              --- multiplication, division, reminder
    *)

    (* The type of configuration: a state, an input stream, an output stream, an optional value *)
    type config = State.t * int list * int list * int option
                                                            
    (* Expression evaluator

<<<<<<< HEAD
          val eval : state -> t -> int
 
       Takes a state and an expression, and returns the value of the expression in 
       the given state.
    *)                                                       
    let int2bool x = x !=0
    let bool2int x = if x then 1 else 0

    let binop operation left_op right_op =
	match operation with
        | "+" -> left_op + right_op
        | "-" -> left_op - right_op
        | "*" -> left_op * right_op
        | "/" -> left_op / right_op
        | "%" -> left_op mod right_op
        | "<" -> bool2int (left_op < right_op)
        | ">" -> bool2int (left_op > right_op)
        | "<=" -> bool2int (left_op <= right_op)
        | ">=" -> bool2int (left_op >= right_op)
        | "==" -> bool2int (left_op == right_op)
        | "!=" -> bool2int (left_op != right_op)
        | "&&" -> bool2int (int2bool left_op && int2bool right_op)
        | "!!" -> bool2int (int2bool left_op || int2bool right_op)
        | _ -> failwith "Not implemented yet"
  

    let rec eval state expr = 
        match expr with
        | Const c -> c
        | Var v -> State.eval state v
        | Binop (operation, left_expr, right_expr) ->
        let left_op = eval state left_expr in
        let right_op = eval state right_expr in
        binop operation left_op right_op

    let binop_transforming binoplist = List.map (fun op -> ostap($(op)), (fun left_op right_op -> Binop (op, left_op, right_op))) binoplist    
(* Expression parser. You can use the following terminals:
=======
          val eval : env -> config -> t -> int * config


       Takes an environment, a configuration and an expresion, and returns another configuration. The 
       environment supplies the following method

           method definition : env -> string -> int list -> config -> config

       which takes an environment (of the same type), a name of the function, a list of actual parameters and a configuration, 
       an returns a pair: the return value for the call and the resulting configuration
    *)                                                       
    let rec eval env ((st, i, o, r) as conf) expr = failwith "Not implemented"
         
    (* Expression parser. You can use the following terminals:
>>>>>>> 790661a5

         IDENT   --- a non-empty identifier a-zA-Z[a-zA-Z0-9_]* as a string
         DECIMAL --- a decimal constant [0-9]+ as a string                                                                                                                  
    *)
    ostap (                                      
      parse:
	  !(Ostap.Util.expr
          (fun x -> x)
          [|
            `Lefta, binop_transforming ["!!"];
            `Lefta, binop_transforming ["&&"];
            `Nona,  binop_transforming [">="; ">"; "<="; "<"; "=="; "!="];
            `Lefta, binop_transforming ["+"; "-"];
            `Lefta, binop_transforming ["*"; "/"; "%"]
          |]
	
	primary
	);
        primary: x:IDENT {Var x} | c:DECIMAL {Const c} | -"(" parse -")" 
    )
    
  end
                    
(* Simple statements: syntax and sematics *)
module Stmt =
  struct

    (* The type for statements *)
    @type t =
    (* read into the variable           *) | Read   of string
    (* write the value of an expression *) | Write  of Expr.t
    (* assignment                       *) | Assign of string * Expr.t
    (* composition                      *) | Seq    of t * t 
    (* empty statement                  *) | Skip
    (* conditional                      *) | If     of Expr.t * t * t
    (* loop with a pre-condition        *) | While  of Expr.t * t
<<<<<<< HEAD
    (* loop with a post-condition       *) | Repeat of Expr.t * t
=======
    (* loop with a post-condition       *) | Repeat of t * Expr.t
    (* return statement                 *) | Return of Expr.t option
>>>>>>> 790661a5
    (* call a procedure                 *) | Call   of string * Expr.t list with show
                                                                    
    (* Statement evaluator

         val eval : config -> t -> config

<<<<<<< HEAD
       Takes a configuration and a statement, and returns another configuration
    *)
    let rec eval env (state, input, output) stmt = 
        match stmt with
        | Assign (x, e) -> (State.update x (Expr.eval state e) state, input, output)
        | Read (x) -> 
                (match input with
                | z::tail -> (State.update x z state, tail, output)
                | [] -> failwith "Empty input stream")
        | Write (expr) -> (state, input, output @ [(Expr.eval state expr)])
        | Seq (frts_stmt, scnd_stmt) -> (eval env (eval env (state, input, output) frts_stmt ) scnd_stmt)
        | Skip -> (state, input, output)
        | If (expr, frts_stmt, scnd_stmt) -> if Expr.eval state expr !=0 then eval env (state, input, output) frts_stmt else eval env (state, input, output) scnd_stmt
        | While (expr, st) -> if Expr.eval state expr !=0 then eval env (eval env (state, input, output) st) stmt else (state, input, output)
        | Repeat (expr, st) ->
          let (state', input', output') = eval env (state, input, output) st in
          if Expr.eval state' expr == 0 then eval env (state', input', output') stmt else (state', input', output')
        | Call (f, expr)  ->
          let args, locals, body = env#definition f
          in let rec zip = function
          | x::xs, y::ys -> (x, y) :: zip (xs, ys)
          | [], []       -> []
          in let assign_arg stmt (x, expr) = State.update x (Expr.eval state expr) stmt
          in let withArgs = List.fold_left assign_arg (State.enter state @@ args @ locals) @@ zip (args, expr)
          in let state', input, output = eval env (withArgs, input, output) body
          in State.leave state state', input, output
                               
=======
       Takes an environment, a configuration and a statement, and returns another configuration. The 
       environment is the same as for expressions
    *)
    let rec eval env ((st, i, o, r) as conf) k stmt = failwith "Not implemented"
         
>>>>>>> 790661a5
    (* Statement parser *)
    ostap (
      parse: seq | stmt;
      stmt: assign | read | write | if_ | while_ | for_ | repeat_ | skip;
      assign: x:IDENT -":=" expr:!(Expr.parse) {Assign (x, expr)};
      read: -"read" -"(" x:IDENT -")" {Read x};
      write: -"write" -"("expr:!(Expr.parse) -")" {Write expr};
      if_: "if" expr:!(Expr.parse) "then" st:parse "fi" {If (expr, st, Skip)} 
         | "if" expr:!(Expr.parse) "then" frts_stmt:parse else_elif:else_or_elif "fi" {If (expr, frts_stmt, else_elif)}; else_or_elif: else_ | elif_;
      else_: "else" st:parse {st};
      elif_: "elif" expr:!(Expr.parse) "then" frts_stmt:parse scnd_stmt:else_or_elif {If (expr, frts_stmt, scnd_stmt)};
      while_: "while" expr:!(Expr.parse) "do" st:parse "od" {While (expr, st)};
      for_: "for" init:parse "," expr:!(Expr.parse) "," frts_stmt:parse "do" scnd_stmt:parse "od" {Seq (init, While (expr, Seq(scnd_stmt, frts_stmt)))};
      repeat_: "loop" st:parse "until" expr:!(Expr.parse) {Repeat (expr, st)};
      skip: "skip" {Skip};
      call: x:IDENT "(" args:!(Util.list0)[Expr.parse] ")" {Call (x, args)};
      seq: frts_stmt:stmt -";" scnd_stmt:parse {Seq (frts_stmt, scnd_stmt)}
    )
      
  end

(* Function and procedure definitions *)
module Definition =
  struct

    (* The type for a definition: name, argument list, local variables, body *)
    type t = string * (string list * string list * Stmt.t)

    ostap (
<<<<<<< HEAD
      argument: IDENT;
      parse:
        "fun" fname:IDENT "(" args: !(Util.list0 argument) ")"
        locals: (%"local" !(Util.list argument))?
        "{" body: !(Stmt.parse) "}" { (fname, (args, (match locals with None -> [] | Some l -> l), body))}
=======
      arg  : IDENT;
      parse: %"fun" name:IDENT "(" args:!(Util.list0 arg) ")"
         locs:(%"local" !(Util.list arg))?
        "{" body:!(Stmt.parse) "}" {
        (name, (args, (match locs with None -> [] | Some l -> l), body))
      }
>>>>>>> 790661a5
    )

  end
    
(* The top-level definitions *)

(* The top-level syntax category is a pair of definition list and statement (program body) *)
type t = Definition.t list * Stmt.t    

(* Top-level evaluator

     eval : t -> int list -> int list

   Takes a program and its input stream, and returns the output stream
*)
<<<<<<< HEAD
let eval (defs, body) i = let module DefMap = Map.Make (String) in
   let definitionsMap = List.fold_left (fun m ((name, _) as definitions) -> DefMap.add name definitions m) DefMap.empty defs in
   let env = (object method definition name = snd (DefMap.find name definitionsMap) end) in
   let _, _, output = Stmt.eval env (State.empty, i, []) body
   in output
                                   
(* Top-level parser *)
let parse = ostap (
   defs:!(Definition.parse) * body:!(Stmt.parse) {
    (defs, body) 
  }
)
=======
let eval (defs, body) i =
  let module M = Map.Make (String) in
  let m          = List.fold_left (fun m ((name, _) as def) -> M.add name def m) M.empty defs in  
  let _, _, o, _ =
    Stmt.eval
      (object
         method definition env f args (st, i, o, r) =
           let xs, locs, s      = snd @@ M.find f m in
           let st'              = List.fold_left (fun st (x, a) -> State.update x a st) (State.enter st (xs @ locs)) (List.combine xs args) in
           let st'', i', o', r' = Stmt.eval env (st', i, o, r) Stmt.Skip s in
           (State.leave st'' st, i', o', r')
       end)
      (State.empty, i, [], None)
      Stmt.Skip
      body
  in
  o

(* Top-level parser *)
let parse = ostap (!(Definition.parse)* !(Stmt.parse))
>>>>>>> 790661a5
<|MERGE_RESOLUTION|>--- conflicted
+++ resolved
@@ -15,36 +15,13 @@
     type t = {g : string -> int; l : string -> int; scope : string list}
 
     (* Empty state *)
-<<<<<<< HEAD
-    
-	
-    let empty_info x = failwith (Printf.sprintf "Undefined variable %s" x)
-    (* Empty state *)
-    let empty = { g = empty_info; l = empty_info; scope = [] }
-	
-=======
     let empty =
       let e x = failwith (Printf.sprintf "Undefined variable: %s" x) in
       {g = e; l = e; scope = []}
->>>>>>> 790661a5
 
     (* Update: non-destructively "modifies" the state s by binding the variable x 
        to value v and returns the new state w.r.t. a scope
     *)
-<<<<<<< HEAD
-     let update x v s =
-      let update' f y = if x = y then v else f y in 
-      if List.mem x s.scope then { s with l = update' s.l } else { s with g = update' s.g }
-                                
-    (* Evals a variable in a state w.r.t. a scope *)
-	let eval s x = (if List.mem x s.scope then s.l else s.g) x
-
-    (* Creates a new scope, based on a given state *)
-    let enter st xs = { g = st.g; l = empty_info; scope = xs }
-
-    (* Drops a scope *)
-	let leave st st' = { g = st'.g; l = st.l; scope = st.scope }
-=======
     let update x v s =
       let u x v s = fun y -> if x = y then v else s y in
       if List.mem x s.scope then {s with l = u x v s.l} else {s with g = u x v s.g}
@@ -58,7 +35,6 @@
     (* Drops a scope *)
     let leave st st' = {st' with g = st.g}
 
->>>>>>> 790661a5
   end
     
 (* Simple expressions: syntax and semantics *)
@@ -87,11 +63,16 @@
                                                             
     (* Expression evaluator
 
-<<<<<<< HEAD
-          val eval : state -> t -> int
- 
-       Takes a state and an expression, and returns the value of the expression in 
-       the given state.
+          val eval : env -> config -> t -> int * config
+
+
+       Takes an environment, a configuration and an expresion, and returns another configuration. The 
+       environment supplies the following method
+
+           method definition : env -> string -> int list -> config -> config
+
+       which takes an environment (of the same type), a name of the function, a list of actual parameters and a configuration, 
+       an returns a pair: the return value for the call and the resulting configuration
     *)                                                       
     let int2bool x = x !=0
     let bool2int x = if x then 1 else 0
@@ -125,25 +106,10 @@
 
     let binop_transforming binoplist = List.map (fun op -> ostap($(op)), (fun left_op right_op -> Binop (op, left_op, right_op))) binoplist    
 (* Expression parser. You can use the following terminals:
-=======
-          val eval : env -> config -> t -> int * config
-
-
-       Takes an environment, a configuration and an expresion, and returns another configuration. The 
-       environment supplies the following method
-
-           method definition : env -> string -> int list -> config -> config
-
-       which takes an environment (of the same type), a name of the function, a list of actual parameters and a configuration, 
-       an returns a pair: the return value for the call and the resulting configuration
-    *)                                                       
-    let rec eval env ((st, i, o, r) as conf) expr = failwith "Not implemented"
-         
-    (* Expression parser. You can use the following terminals:
->>>>>>> 790661a5
 
          IDENT   --- a non-empty identifier a-zA-Z[a-zA-Z0-9_]* as a string
-         DECIMAL --- a decimal constant [0-9]+ as a string                                                                                                                  
+         DECIMAL --- a decimal constant [0-9]+ as a string
+                                                                                                                  
     *)
     ostap (                                      
       parse:
@@ -177,20 +143,19 @@
     (* empty statement                  *) | Skip
     (* conditional                      *) | If     of Expr.t * t * t
     (* loop with a pre-condition        *) | While  of Expr.t * t
-<<<<<<< HEAD
-    (* loop with a post-condition       *) | Repeat of Expr.t * t
-=======
     (* loop with a post-condition       *) | Repeat of t * Expr.t
     (* return statement                 *) | Return of Expr.t option
->>>>>>> 790661a5
     (* call a procedure                 *) | Call   of string * Expr.t list with show
                                                                     
+    (* The type of configuration: a state, an input stream, an output stream *)
+    type config = State.t * int list * int list 
+
     (* Statement evaluator
 
-         val eval : config -> t -> config
-
-<<<<<<< HEAD
-       Takes a configuration and a statement, and returns another configuration
+         val eval : env -> config -> t -> config
+
+       Takes an environment, a configuration and a statement, and returns another configuration. The 
+       environment is the same as for expressions
     *)
     let rec eval env (state, input, output) stmt = 
         match stmt with
@@ -217,13 +182,6 @@
           in let state', input, output = eval env (withArgs, input, output) body
           in State.leave state state', input, output
                                
-=======
-       Takes an environment, a configuration and a statement, and returns another configuration. The 
-       environment is the same as for expressions
-    *)
-    let rec eval env ((st, i, o, r) as conf) k stmt = failwith "Not implemented"
-         
->>>>>>> 790661a5
     (* Statement parser *)
     ostap (
       parse: seq | stmt;
@@ -253,20 +211,12 @@
     type t = string * (string list * string list * Stmt.t)
 
     ostap (
-<<<<<<< HEAD
-      argument: IDENT;
-      parse:
-        "fun" fname:IDENT "(" args: !(Util.list0 argument) ")"
-        locals: (%"local" !(Util.list argument))?
-        "{" body: !(Stmt.parse) "}" { (fname, (args, (match locals with None -> [] | Some l -> l), body))}
-=======
       arg  : IDENT;
       parse: %"fun" name:IDENT "(" args:!(Util.list0 arg) ")"
          locs:(%"local" !(Util.list arg))?
         "{" body:!(Stmt.parse) "}" {
         (name, (args, (match locs with None -> [] | Some l -> l), body))
       }
->>>>>>> 790661a5
     )
 
   end
@@ -282,20 +232,6 @@
 
    Takes a program and its input stream, and returns the output stream
 *)
-<<<<<<< HEAD
-let eval (defs, body) i = let module DefMap = Map.Make (String) in
-   let definitionsMap = List.fold_left (fun m ((name, _) as definitions) -> DefMap.add name definitions m) DefMap.empty defs in
-   let env = (object method definition name = snd (DefMap.find name definitionsMap) end) in
-   let _, _, output = Stmt.eval env (State.empty, i, []) body
-   in output
-                                   
-(* Top-level parser *)
-let parse = ostap (
-   defs:!(Definition.parse) * body:!(Stmt.parse) {
-    (defs, body) 
-  }
-)
-=======
 let eval (defs, body) i =
   let module M = Map.Make (String) in
   let m          = List.fold_left (fun m ((name, _) as def) -> M.add name def m) M.empty defs in  
@@ -315,5 +251,4 @@
   o
 
 (* Top-level parser *)
-let parse = ostap (!(Definition.parse)* !(Stmt.parse))
->>>>>>> 790661a5
+let parse = ostap (!(Definition.parse)* !(Stmt.parse))