--- conflicted
+++ resolved
@@ -93,7 +93,6 @@
    Take an environment, a stack machine program, and returns a pair --- the updated environment and the list
    of x86 instructions
 *)
-<<<<<<< HEAD
 let compile env code =
   let suffix = function
   | "<"  -> "l"
@@ -278,9 +277,6 @@
 	env'', code' @ code''
   in
   compile' env code
-=======
-let compile env code = failwith "Not implemented"
->>>>>>> ccb33984
 
 (* A set of strings *)           
 module S = Set.Make (String) 
@@ -288,18 +284,9 @@
 (* A map indexed by strings *)
 module M = Map.Make (String) 
 
-let list_init n f =
-  let rec init' i n f =
-    if i >= n then []
-    else (f i) :: (init' (i + 1) n f)
-in init' 0 n f
-
 (* Environment implementation *)
-<<<<<<< HEAD
 let make_assoc l = List.combine l (list_init (List.length l) (fun x -> x))
                      
-=======
->>>>>>> ccb33984
 class env =
   let chars          = "_abcdefghijklmnopqrstuvwxyzABCDEFGHIJKLMNJPQRSTUVWXYZ" in
   let make_assoc l i = List.combine l (List.init (List.length l) (fun x -> x + i)) in
